# AI Testing Guide for Cyoda Java Client Applications

This guide provides specific commands and prompts for working with AI assistants to test Cyoda Java Client Applications. It includes critical constraints, common issues, and step-by-step integration procedures discovered through extensive E2E testing.

## 🚨 **CRITICAL CONSTRAINTS & REQUIREMENTS**
Before starting the application with ./gradlew runApp, ensure you have imported all the workflows using the MCP tool workflow_mgmt_import_workflows_from_file_tool_cyoda-mcp.
DO NOT start the application before importing the workflows.
It is critical to import workflows before you start the application - otherwise the application will not work correctly
Retry until workflow import is successful.

## ⚠️ **KNOWN LIMITATIONS DISCOVERED IN E2E TESTING**
<<<<<<< HEAD

- **Testing Approach**: Focus on verifying processor and criteria execution via logs rather than entity data changes
=======
 - **Testing Approach**: Focus on verifying processor and criteria execution via logs rather than entity data changes
>>>>>>> d862cf29

### **Entity Name Case Sensitivity** ⚠️
**MOST IMPORTANT**: Entity names for workflow import must **EXACTLY** match the `ENTITY_NAME` constant in your entity class:

```java
// In your entity class (e.g., src/main/java/com/java_template/application/entity/your_entity/version_1/YourEntity.java)
@Data
public class YourEntity implements CyodaEntity {
    public static final String ENTITY_NAME = YourEntity.class.getSimpleName(); // ← "YourEntity"
    public static final Integer ENTITY_VERSION = 1;
    // ... rest of entity implementation
}
```

```bash
# Workflow import - use EXACT case match
workflow_mgmt_import_workflows_from_file_tool_cyoda-mcp(
    entity_name="YourEntity",  # ← Must match ENTITY_NAME exactly
    model_version="1",
    file_path="src/main/resources/workflow/your_entity/version_1/YourEntity.json"
)
```

**Common Mistakes:**
- ❌ Using `entity_name="your_entity"` when `ENTITY_NAME = "YourEntity"`
- ❌ Using `entity_name="MAIL"` when `ENTITY_NAME = "YourEntity"`
- ✅ Using `entity_name="YourEntity"` when `ENTITY_NAME = "YourEntity"`

### **Directory Structure Requirements**
Your Java application must follow this structure:
```
src/main/java/com/java_template/
├── Application.java                    # Main Spring Boot application
├── common/                            # Framework code - DO NOT MODIFY
│   ├── auth/                          # Authentication & token management
│   ├── config/                        # Configuration classes & constants
│   ├── dto/                           # Data transfer objects
│   ├── grpc/                          # gRPC client integration
│   ├── repository/                    # Data access layer
│   ├── serializer/                    # Serialization framework
│   ├── service/                       # EntityService interface & implementation
│   ├── tool/                          # Utility tools
│   ├── util/                          # Utility functions
│   └── workflow/                      # Core interfaces (CyodaEntity, CyodaProcessor, CyodaCriterion)
└── application/                       # Your business logic - CREATE AS NEEDED
    ├── controller/                    # REST endpoints
    │   └── {Entity}Controller.java    # e.g., YourEntityController.java
    ├── entity/
    │   └── {entity_type}/             # e.g., your_entity, order, user
    │       └── version_1/
    │           └── {Entity}.java      # e.g., YourEntity.java, Order.java
    ├── processor/
    │   └── {Entity}{Action}Processor.java # e.g., YourEntityProcessor.java
    └── criterion/
        └── {Entity}{Condition}Criterion.java # e.g., YourEntityIsHappyCriterion.java

src/main/resources/
└── workflow/
    └── {entity_type}/                 # Must match entity directory name
        └── version_1/
            └── {EntityName}.json      # e.g., YourEntity.json, Order.json
```

## 🛠️ MCP Tools Setup

### Installing MCP Tools for AI Assistants

The Cyoda MCP Client provides tools that AI assistants can use directly. Install with:

```bash
# Install globally with pipx (recommended)
pipx install mcp-cyoda

# Or install with pip
pip install mcp-cyoda
```

### AI Assistant Configuration

Add this configuration to your AI assistant's MCP settings:

```json
{
  "mcpServers": {
    "cyoda": {
      "command": "mcp-cyoda",
      "env": {
        "CYODA_CLIENT_ID": "your-client-id-here",
        "CYODA_CLIENT_SECRET": "your-client-secret-here",
        "CYODA_HOST": "client-123.eu.cyoda.net"
      }
    }
  }
}
```

### Available MCP Tools

Once configured, AI assistants have access to these tools:

#### Entity Management Tools
- `entity_get_entity_tool_cyoda-mcp` - Retrieve entities by ID
- `entity_list_entities_tool_cyoda-mcp` - List all entities of a type
- `entity_create_entity_tool_cyoda-mcp` - Create new entities
- `entity_update_entity_tool_cyoda-mcp` - Update existing entities
- `entity_delete_entity_tool_cyoda-mcp` - Delete entities

#### Search Tools
- `search_find_all_cyoda-mcp` - Find all entities of a type
- `search_search_cyoda-mcp` - Advanced search with conditions

#### Workflow Management Tools
- `workflow_mgmt_export_workflows_to_file_tool_cyoda-mcp` - Export workflows
- `workflow_mgmt_import_workflows_from_file_tool_cyoda-mcp` - Import workflows
- `workflow_mgmt_list_workflow_files_tool_cyoda-mcp` - List workflow files
- `workflow_mgmt_validate_workflow_file_tool_cyoda-mcp` - Validate workflows

#### Edge Message Tools
- `edge_message_get_edge_message_tool_cyoda-mcp` - Retrieve messages
- `edge_message_send_edge_message_tool_cyoda-mcp` - Send messages

## 🔧 **WORKFLOW IMPORT TROUBLESHOOTING**

### **Issue: "Entity type not found" or "No workflow found"**
**Root Cause**: Entity name mismatch between class definition and workflow import.

**Solution**:
1. Check your entity class:
   ```java
   @Data
   public class YourEntity implements CyodaEntity {
       public static final String ENTITY_NAME = YourEntity.class.getSimpleName(); // ← "YourEntity"
       public static final Integer ENTITY_VERSION = 1;
   }
   ```

2. Use EXACT same name for workflow import:
   ```bash
   workflow_mgmt_import_workflows_from_file_tool_cyoda-mcp(
       entity_name="YourEntity",  # ← Must match EXACTLY
       model_version="1",
       file_path="src/main/resources/workflow/your_entity/version_1/YourEntity.json"
   )
   ```

### **Issue: "Workflow import succeeds but no workflow execution"**
**Root Cause**: Workflow imported locally but not deployed to Cyoda environment.

**Solution**: Always verify workflow deployment by creating entities via REST API, not just MCP tools.

### **Issue: "Workflow uses 'none' as initial state"**
**Root Cause**: "none" is a reserved keyword in Cyoda workflows.

**Solution**: Use "initial" as the initial state instead of "none" in workflow JSON files.

### **Issue: "Processor/Criteria not found"**
**Root Cause**: Processor/criteria not registered or not implementing required interfaces.

**Solution**: Check your processor/criteria classes:
```java
// Processor example
@Component
public class YourEntityProcessor implements CyodaProcessor {
    @Override
    public OperationSpecification supports() {
        // Return the ModelKey this processor supports
    }

    @Override
    public CyodaEntity process(CyodaEntity entity) {
        // Process the entity
    }
}

// Criterion example
@Component
public class YourEntityIsHappyCriterion implements CyodaCriterion {
    @Override
    public OperationSpecification supports() {
        // Return the ModelKey this criterion supports
    }

    @Override
    public boolean check(CyodaEntity entity) {
        // Check the condition
    }
}
```

## 🤖 AI Assistant Commands

### **Step-by-Step Integration Commands**

#### 1. **Discover Your Application Structure**
```
"Please examine the Java application directory structure and identify:
1. Entity classes in src/main/java/com/java_template/application/entity/ and their ENTITY_NAME constants
2. Available processors in src/main/java/com/java_template/application/processor/
3. Available criteria in src/main/java/com/java_template/application/criterion/
4. Workflow JSON files in src/main/resources/workflow/ and their locations
5. REST API endpoints in src/main/java/com/java_template/application/controller/
Show me the exact entity names and file paths I need for testing."
```

#### 2. **Import Workflows with Correct Entity Names**
```
"Import the workflow for [EntityName] using MCP tools. Make sure to use the exact entity name from the ENTITY_NAME constant in the entity class. The workflow file is at src/main/resources/workflow/[entity_type]/version_1/[EntityName].json"
```

#### 3. **Test Complete E2E Workflow via REST API**
```
"Start the Spring Boot application and test the complete workflow by:
1. Running './gradlew bootRun' to start the application
2. Creating an entity via POST /api/[entity] REST API (not MCP tools)
3. Monitor application logs for criteria and processor execution
4. Verify the entity reaches final workflow state
5. Confirm all gRPC events are processed successfully"
```

#### 4. **Verify Test Suite**
```
"Run the test suite using './gradlew test' and confirm all tests pass. If any fail, analyze the failures and fix the underlying issues."
```

#### 5. **Code Quality Verification**
```
"Run code quality checks on the Java application:
- './gradlew compileJava' (compilation check)
- './gradlew checkstyleMain' (style checking, if configured)
- './gradlew build' (full build including tests)
Fix any critical issues found."
```

## 📋 **DETAILED TESTING WORKFLOWS**

### **Template: Full E2E Workflow Test for Your Application**

**Step 1: Application Discovery and Setup**
```
"Please analyze my Java application directory and help me test the complete Cyoda workflow:

1. Examine the src/main/java/com/java_template/application/ directory structure
2. Identify entity classes and their ENTITY_NAME constants
3. Find workflow JSON files in src/main/resources/workflow/ and their exact paths
4. Locate processor and criteria classes
5. Check REST API endpoints in controller classes

Then start the application using: ./gradlew bootRun"
```

**Step 2: Workflow Import with Correct Entity Names**
```
"Import workflows for my entities using the exact entity names from the ENTITY_NAME constants. For each entity:

1. Use workflow_mgmt_import_workflows_from_file_tool_cyoda-mcp with:
   - entity_name: [EXACT ENTITY_NAME from class]
   - model_version: "1"
   - file_path: "src/main/resources/workflow/[entity_type]/version_1/[EntityName].json"

2. Verify import success before proceeding"
```

**Step 3: Test via REST API (CRITICAL)**
```
"Test the workflow execution by creating entities via the REST API, NOT MCP tools:

1. Use curl or HTTP client to POST to /api/[entity_name]
2. Send proper JSON payload matching the entity fields
3. Monitor application logs for:
   - Criteria execution and results
   - Processor execution and completion
   - gRPC event processing
4. Verify entity reaches final workflow state
5. Check entity state via MCP tools to confirm completion"
```

**Expected Success Pattern:**
- ✅ Spring Boot application starts with all processors/criteria registered as beans
- ✅ Workflows import successfully with correct entity names
- ✅ REST API creates entities successfully
- ✅ Logs show criteria validation execution
- ✅ Logs show processor execution and completion
- ✅ Entities reach final workflow states (workflow state changes in metadata)
- ✅ All gRPC communication completes successfully
- ⚠️ **Note**: Processor business logic executes correctly even if entity data changes don't persist

### **Template: Code Quality Verification**

**Request:**
```
"Run comprehensive code quality checks on the Java application:

1. ./gradlew compileJava (compilation check)
2. ./gradlew compileTestJava (test compilation check)
3. ./gradlew test (run all tests)
4. ./gradlew build (full build including tests and packaging)
5. ./gradlew checkstyleMain (if checkstyle is configured)
6. ./gradlew runApp (run the application)" -- you need this command to run the application

Report results and fix any critical issues found."
```

**Expected Results:**
- ✅ Compilation: All Java files compile without errors
- ✅ Test compilation: All test files compile without errors
- ✅ Tests: All unit and integration tests pass
- ✅ Build: Full build completes successfully
- ✅ Style checks: Code follows established conventions (if configured)

### **Template: MCP Tools Functionality Testing**

**Request:**
```
"Test all MCP tools functionality with my application:

1. List available workflow files:
   workflow_mgmt_list_workflow_files_tool_cyoda-mcp(base_path="application/resources/workflow")

2. Validate workflow files for each entity:
   workflow_mgmt_validate_workflow_file_tool_cyoda-mcp(file_path="src/main/resources/workflow/[entity_type]/version_1/[EntityName].json")

3. Test entity search with conditions:
   search_search_cyoda-mcp(
       entity_model="[your_entity_model]",
       search_conditions={"type": "simple", "jsonPath": "$.[field_name]", "operatorType": "EQUALS", "value": "[test_value]"}
   )

4. Test entity retrieval:
   entity_get_entity_tool_cyoda-mcp(
       entity_model="[your_entity_model]",
       entity_id="[entity_id_from_previous_test]"
   )

5. List all entities:
   entity_list_entities_tool_cyoda-mcp(entity_model="[your_entity_model]")

Verify all tools work correctly and return expected results."
```

**Expected Results:**
- ✅ Workflow files listed correctly from src/main/resources/workflow directory
- ✅ Workflow validation passes for all entity workflows
- ✅ Search returns filtered results based on entity fields
- ✅ Entity retrieval works with proper entity IDs
- ✅ Entity listing shows all created entities
- ✅ No tool execution errors

### Performance and Load Testing

**Request:**
```
"Test the Java Cyoda application performance by creating multiple YourEntity instances rapidly and verify:
1. All entities are processed correctly
2. Each entity triggers appropriate processor based on isHappy field
3. No errors or timeouts occur
4. gRPC communication remains stable
5. Application logs show successful processing for all entities"
```

## 🔍 Verification Checklist

### Application Startup ✅
- [ ] Spring Boot application starts without errors
- [ ] Processors registered as Spring beans: `YourEntityProcessor`, `YourEntityProcessor`
- [ ] Criteria registered as Spring beans: `YourEntityIsHappyCriterion`, `YourEntityCriterion`
- [ ] gRPC connection established
- [ ] Entity discovery finds entity class mappings

### Workflow Import ✅
- [ ] YourEntity workflow imports successfully
- [ ] No import errors in logs
- [ ] Workflows available for entity processing

### Entity Processing ✅
- [ ] YourEntity entity creation succeeds via REST API
- [ ] Criteria validation executes and logs
- [ ] Processor executes and logs
- [ ] Appropriate processor selected based on entity state
- [ ] All gRPC events acknowledged

### Log Verification ✅
Look for these specific log patterns:
```
INFO com.java_template.application.criterion.YourEntityIsHappyCriterion : Checking if your_entity [entity-id] is happy
INFO com.java_template.application.processor.YourEntityProcessor : Processing happy your_entity [entity-id]
INFO com.java_template.application.processor.YourEntityProcessor : Processing gloomy your_entity [entity-id]
```

## 🚨 **COMMON ISSUES AND SOLUTIONS**

### **Issue: "Entity type not found" or "No workflow found"**
**Root Cause**: Entity name case mismatch between class and workflow import.

**AI Command:**
```
"I'm getting 'Entity type not found' errors. Please:
1. Check my entity class ENTITY_NAME constant: find the exact case used
2. Verify I'm using the EXACT same case in workflow import
3. Show me the correct workflow import command with proper entity_name
4. Confirm the workflow file path matches the entity directory structure"
```

### **Issue: "Workflow import succeeds but entities don't execute workflow"**
**Root Cause**: Workflow imported locally but not deployed to Cyoda environment.

**AI Command:**
```
"My workflow import reports success but entities created via MCP tools don't execute the workflow. Please:
1. Test workflow execution by creating entities via REST API instead of MCP tools
2. Use curl POST /api/[entity] with proper JSON payload
3. Monitor application logs for criteria and processor execution
4. Verify entities reach final workflow states"
```

### **Issue: "Processor/Criteria not registered"**
**Root Cause**: Components not registered as Spring beans or not implementing required interfaces.

**AI Command:**
```
"My processors/criteria aren't being registered. Please:
1. Verify processor/criteria classes are annotated with @Component
2. Check they implement CyodaProcessor/CyodaCriterion interfaces correctly
3. Ensure they're in the correct package (com.java_template.application.processor/criterion)
4. Restart the Spring Boot application and check startup logs"
```

### **Issue: "REST API returns 404 or 500 errors"**
**Root Cause**: Controller not registered or entity service issues.

**AI Command:**
```
"My REST API isn't working. Please:
1. Check that the controller is annotated with @RestController and @RequestMapping
2. Verify the controller is in the correct package (com.java_template.application.controller)
3. Confirm entity service is properly configured and injected
4. Test with a simple GET request first
5. Check Spring Boot application logs for startup errors"
```

### **Issue: "Tests failing"**
**Root Cause**: Various application configuration issues.

**AI Command:**
```
"Tests are failing. Please:
1. Run './gradlew test --info' to see detailed failures
2. Check if processors and criteria are registered correctly as Spring beans
3. Verify gRPC connection is established
4. Check test configuration and Spring context setup
5. Fix any configuration issues and re-run tests"
```

### **Issue: "MCP tools not responding"**
**Root Cause**: MCP server configuration or authentication issues.

**AI Command:**
```
"MCP tools aren't working. Please verify:
1. mcp-cyoda package is installed correctly
2. Environment variables are set: CYODA_CLIENT_ID, CYODA_CLIENT_SECRET, CYODA_HOST
3. MCP server configuration is correct in AI assistant settings
4. Test basic functionality with entity_list_entities_tool_cyoda-mcp"
```

### **Issue: "Workflow validation fails"**
**Root Cause**: Invalid JSON structure, missing required fields, or using reserved keywords.

**AI Command:**
```
"My workflow file validation is failing. Please:
1. Use workflow_mgmt_validate_workflow_file_tool_cyoda-mcp to check the file
2. Verify JSON syntax is correct
3. Check that initialState is 'initial' not 'none' (reserved keyword)
4. Ensure all transitions have explicit 'manual': true/false flags
5. Check that processor and criteria names match registered classes
6. Ensure all required workflow fields are present"
```

### **Issue: "Processors execute but entity data doesn't change"**
**Root Cause**: Known limitation - processor changes may not persist to entity data.

**AI Command:**
```
"My processors are executing and logging correctly, but entity data isn't updating. This is a known limitation. Please:
1. Verify processor execution via application logs (this confirms business logic works)
2. Check workflow state changes in entity metadata (current_state field)
3. Focus testing on processor execution confirmation rather than data persistence
4. Consider creating bridge processors to update business status fields based on workflow transitions"
```

## 📊 **SUCCESS METRICS & BENCHMARKS**

### **Performance Benchmarks**
- **Application startup**: < 30 seconds (Spring Boot with all beans)
- **Workflow import**: < 2 seconds per workflow
- **Entity creation via REST API**: < 1 second per entity
- **Workflow execution (criteria + processor)**: < 5 seconds per entity: You can see processors/criteria execution in logs
- **Test suite**: < 60 seconds total
- **End-to-end workflow**: < 10 seconds from creation to completion

### **Quality Standards**
- **Compilation**: No compilation errors (critical)
- **Tests**: All unit and integration tests passing (critical)
- **Build**: Full Gradle build completes successfully (critical)
- **Code style**: Follows established Java conventions
- **E2E workflow**: Complete success with proper logging

### **Workflow Execution Success Criteria**
- ✅ **Application Startup**: All processors and criteria registered as Spring beans
- ✅ **Workflow Import**: Success with correct entity names and "initial" state
- ✅ **Entity Creation**: Via REST API (not just MCP tools)
- ✅ **Criteria Execution**: Logged with results
- ✅ **Processor Execution**: Logged with completion status and business logic
- ✅ **State Progression**: Workflow state changes visible in entity metadata (current_state field)
- ✅ **gRPC Communication**: All events acknowledged
- ⚠️ **Data Persistence**: Focus on processor execution logs rather than entity data changes (known limitation)

## 🎯 **AI TESTING BEST PRACTICES**

### **1. Be Specific with Entity Names**
❌ **Avoid**: "Test the application with entities"
✅ **Use**: "Test workflow execution with [YourEntity] using exact ENTITY_NAME from the class definition"

### **2. Always Test via REST API**
❌ **Avoid**: "Create entities using MCP tools only"
✅ **Use**: "Create entities via POST /api/[entity] REST API to ensure proper workflow execution"

### **3. Request Comprehensive Verification**
Always ask AI to:
- Show complete application logs for criteria and processor execution
- Verify workflow state changes in entity metadata (current_state field)
- Confirm gRPC events are processed and acknowledged
- Check entity states via MCP tools after creation
- **Focus on processor execution logs** rather than entity data changes (known limitation)

### **4. Follow Incremental Testing Order**
Test components in this specific order:
1. **Application startup** - Verify processors/criteria registration as Spring beans
2. **Workflow import** - Use exact entity names from ENTITY_NAME constants with "initial" state
3. **REST API testing** - Create entities via HTTP endpoints
4. **Workflow execution** - Monitor logs for criteria/processor execution
5. **State verification** - Confirm workflow state changes in entity metadata
6. **Business logic verification** - Verify processor execution logs show correct calculations/logic
7. **Test suite** - Run full Gradle test suite

### **5. Comprehensive Error Handling**
When issues occur:
- Ask AI to show complete error messages and stack traces
- Request specific troubleshooting steps based on error type
- Verify fixes by re-running the complete workflow test
- Always test both success and failure scenarios

## 📝 **EXAMPLE AI CONVERSATION TEMPLATE**

**User:** "Please test my Java Cyoda application end-to-end using the application directory"

**AI Response:** "I'll run a complete E2E test of your Java Cyoda client application:

**1. Application Discovery:**
✅ Found entity: YourEntity with ENTITY_NAME = "YourEntity"
✅ Located workflow: src/main/resources/workflow/your_entity/version_1/YourEntity.json
✅ Found processors: YourEntityProcessor, YourEntityProcessor
✅ Found criteria: YourEntityIsHappyCriterion, YourEntityCriterion

**2. Application Startup:**
✅ Spring Boot application started successfully
✅ Processors registered as beans: YourEntityProcessor, YourEntityProcessor
✅ Criteria registered as beans: YourEntityIsHappyCriterion, YourEntityCriterion
✅ gRPC connection established

**3. Workflow Import (Critical - Using Exact Entity Name):**
✅ YourEntity workflow imported using entity_name="YourEntity" (matching ENTITY_NAME constant)
✅ Workflow deployment successful

**4. REST API Testing:**
✅ Happy YourEntity created via POST /api/your_entity: ID 2d1c56ec-3adf-11b2-b83e-e6f027731b46
✅ Gloomy YourEntity created via POST /api/your_entity: ID 3c74b7d8-3adf-11b2-b83e-e6f027731b46

**5. Workflow Execution Verification:**
✅ Happy YourEntity: YourEntityIsHappyCriterion → True → YourEntityProcessor → Success (logged)
✅ Gloomy YourEntity: YourEntityIsHappyCriterion → False → YourEntityCriterion → True → YourEntityProcessor → Success (logged)
✅ Both entities show workflow state progression in metadata
✅ Processor business logic executed correctly (confirmed via logs)

**6. Test Suite:**
✅ All unit and integration tests passed

**Test Summary: Complete Success ✅**
- ✅ Workflow deployment: Working with correct entity names and "initial" state
- ✅ REST API: Working for entity creation
- ✅ Workflow execution: Both happy and gloomy paths working (confirmed via logs)
- ✅ State management: Proper workflow state progression in metadata
- ✅ Processor execution: Business logic confirmed via application logs
- ✅ Test suite: All passing
- ⚠️ Note: Entity data persistence limitation acknowledged but doesn't affect core functionality"

## 📊 **REPORTING RESULTS**

### **Success Report Template**
```
✅ Java Cyoda E2E Test Results - [Your Application]:
- Application: Spring Boot started successfully with all processors/criteria registered as beans
- Workflow Import: [EntityName] workflow imported with correct entity_name and "initial" state
- REST API: Entity creation via POST /api/[entity] working
- Workflow Execution: [X] entities processed with complete workflow execution
- Criteria: All validations executed and logged
- Processors: All processors executed successfully and logged business logic
- State Management: Workflow state progression confirmed in entity metadata
- gRPC Communication: All events processed and acknowledged
- Test Suite: [X]/[X] passing
- Code Quality: Compilation, tests, and build passing
- Known Limitation: Entity data persistence limitation acknowledged but core workflow functionality verified
```

### **Issue Report Template**
```
❌ Cyoda Test Issues Found:
- Issue: [Description]
- Root Cause: [Entity name mismatch/Configuration issue/etc.]
- Component: [Workflow import/Routes API/Processor/etc.]
- Error: [Complete error message]
- Logs: [Relevant log entries]
- Fix Applied: [Specific solution implemented]
- Verification: [How fix was confirmed - re-run test results]
```

Use these templates when communicating test results. Always include specific entity names, file paths, and verification steps for your application.

---

## 🎯 **QUICK REFERENCE CHECKLIST**

### **Pre-Testing Setup**
- [ ] MCP tools installed and configured
- [ ] Environment variables set (CYODA_CLIENT_ID, CYODA_CLIENT_SECRET, CYODA_HOST)
- [ ] Application directory structure verified
- [ ] Entity classes have ENTITY_NAME constants defined

### **Critical Testing Steps**
- [ ] **Entity Name Verification**: Use EXACT case from ENTITY_NAME constant
- [ ] **Workflow Import**: Import using correct entity_name parameter
- [ ] **REST API Testing**: Create entities via POST /api/[entity] (not MCP tools)
- [ ] **Log Monitoring**: Watch for criteria and processor execution
- [ ] **State Verification**: Confirm entities reach final states ("[*]")
- [ ] **Test Suite**: Run and verify all tests pass

### **Success Indicators**
- [ ] Spring Boot application starts with all processors/criteria registered as beans
- [ ] Workflow import succeeds with correct entity names and "initial" state
- [ ] REST API creates entities successfully
- [ ] Application logs show criteria execution and results
- [ ] Application logs show processor execution and business logic completion
- [ ] Entities show workflow state progression in metadata (current_state field)
- [ ] All gRPC events are processed and acknowledged
- [ ] Test suite passes completely
- [ ] Processor business logic verified via logs (data persistence limitation acknowledged)

### **Common Pitfalls to Avoid**
- [ ] ❌ Using lowercase entity names when class uses PascalCase
- [ ] ❌ Using "none" as initial state (use "initial" instead)
- [ ] ❌ Missing explicit "manual": true/false flags on transitions
- [ ] ❌ Testing only with MCP tools instead of REST API
- [ ] ❌ Ignoring application logs during workflow execution
- [ ] ❌ Expecting entity data changes when processors execute (known limitation)
- [ ] ❌ Not verifying workflow state progression in metadata
- [ ] ❌ Skipping test suite verification

**Remember**: The most critical factors are:
1. Using the EXACT entity name from your ENTITY_NAME constant when importing workflows
2. Using "initial" as initial state, not "none"
3. Focusing on processor execution logs rather than entity data persistence<|MERGE_RESOLUTION|>--- conflicted
+++ resolved
@@ -9,12 +9,7 @@
 Retry until workflow import is successful.
 
 ## ⚠️ **KNOWN LIMITATIONS DISCOVERED IN E2E TESTING**
-<<<<<<< HEAD
-
-- **Testing Approach**: Focus on verifying processor and criteria execution via logs rather than entity data changes
-=======
  - **Testing Approach**: Focus on verifying processor and criteria execution via logs rather than entity data changes
->>>>>>> d862cf29
 
 ### **Entity Name Case Sensitivity** ⚠️
 **MOST IMPORTANT**: Entity names for workflow import must **EXACTLY** match the `ENTITY_NAME` constant in your entity class:
